--- conflicted
+++ resolved
@@ -1,10 +1,6 @@
 [metadata]
 name = gen2-connector
-<<<<<<< HEAD
-version = 1.0.0
-=======
 version = 1.0.0b1
->>>>>>> da28eb34
 author = kpavel
 author_email = kpavel@il.ibm.com
 description = Ray gen2 node provider
